--- conflicted
+++ resolved
@@ -88,19 +88,5 @@
           restore-keys: |
             ${{ runner.os }}-cargo-
 
-<<<<<<< HEAD
-      # Run lib tests single-threaded (migration tests use set_current_dir)
-      - name: Run unit tests
-        run: cargo test --lib -- --test-threads=1
-
-      # Run integration tests (cassette-based, no external deps)
-      - name: Run integration tests
-        run: cargo test --test integration
-
-      # Run E2E tests (health/swagger - no Docker needed)
-      - name: Run E2E tests
-        run: cargo test --test e2e
-=======
       - name: Run tests
-        run: cargo test --all-features -- --test-threads=1
->>>>>>> 0d79c1e8
+        run: cargo test --all-features -- --test-threads=1